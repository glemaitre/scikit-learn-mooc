# -*- coding: utf-8 -*-
# ---
# jupyter:
#   jupytext:
#     text_representation:
#       extension: .py
#       format_name: percent
#       format_version: '1.3'
#       jupytext_version: 1.5.0
#   kernelspec:
#     display_name: Python 3
#     language: python
#     name: python3
# ---

# %% [markdown]
# # Linear Models
#
# In this notebook we will review some linear models from `scikit-learn`.
# We will :
# - fit a simple linear slope;
# - use `LinearRegression` and its regularized version `Ridge` which is more
#   robust;
# - use `LogisticRegression` on the dataset "adult census" with `pipeline`;
# - see examples of linear separability.

# %% [markdown]
# ## 1. Regression

# %% [markdown]
# ### The over-simplistic toy example
# To illustrate the main principle of linear regression, we will use a dataset
# containing information about penguins.

# %%
import pandas as pd

data = pd.read_csv("../datasets/penguins.csv")
data.head()

# %% [markdown]
# This dataset contains features of penguins. We will formulate the following
# problem. Observing the flipper length of a penguin, we would like to infer
# is mass.

# %%
import seaborn as sns

feature_names = "Flipper Length (mm)"
target_name = "Body Mass (g)"

sns.scatterplot(data=data, x=feature_names, y=target_name)

# select the features of interest
X = data[[feature_names]].dropna()
y = data[target_name].dropna()

# %% [markdown]
# In this problem, the mass of a penguin is our target. It is a continuous
# variable that roughly vary between 2700 g and 6300 g. Thus, this is a
# regression problem (in contrast to classification). We also see that there is
# almost linear relationship between the body mass of the penguin and the
# flipper length. Longer is the flipper, heavier is the penguin.
#
# Thus, we could come with a simple rule that given a length of the flipper
# we could compute the body mass of a penguin using a linear relationship of
# of the form `y = a * x + b` where `a` and `b` are the 2 parameters of our
# model.


# %%
def linear_model_flipper_mass(
    flipper_length, weight_flipper_length, intercept_body_mass
):
    """Linear model of the form y = a * x + b"""
    body_mass = weight_flipper_length * flipper_length + intercept_body_mass
    return body_mass


# %% [markdown]
# Using the model that we define, we can check which body mass values we would
# predict for a large range of flipper length.

# %%
import matplotlib.pyplot as plt
import numpy as np


def plot_data_and_model(
    flipper_length_range, weight_flipper_length, intercept_body_mass,
    ax=None,
):
    """Compute and plot the prediction."""
    inferred_body_mass = linear_model_flipper_mass(
        flipper_length_range,
        weight_flipper_length=weight_flipper_length,
        intercept_body_mass=intercept_body_mass,
    )

    if ax is None:
        _, ax = plt.subplots()

    sns.scatterplot(data=data, x=feature_names, y=target_name, ax=ax)
    ax.plot(
        flipper_length_range,
        inferred_body_mass,
        linewidth=3,
        label=(
            f"{weight_flipper_length:.2f} (g / mm) * flipper length + "
            f"{intercept_body_mass:.2f} (g)"
        ),
    )
    plt.legend()


weight_flipper_length = 45
intercept_body_mass = -5000

flipper_length_range = np.linspace(X.min(), X.max(), num=300)
plot_data_and_model(
    flipper_length_range, weight_flipper_length, intercept_body_mass
)

# %% [markdown]
# The variable `weight_flipper_length` is a weight applied to the feature in
# order to make the inference. When this coefficient is positive, it means that
# an increase of the flipper length will induce an increase of the body mass.
# If the coefficient is negative, an increase of the flipper length will induce
# a decrease of the body mass. Graphically, this coefficient is represented by
# the slope of the curve that we draw.

# %%
weight_flipper_length = -40
intercept_body_mass = 13000

flipper_length_range = np.linspace(X.min(), X.max(), num=300)
plot_data_and_model(
    flipper_length_range, weight_flipper_length, intercept_body_mass
)


# %% [markdown]
# In our case, this coefficient has some meaningful unit. Indeed, its unit is
# g/mm. For instance, with a coefficient of 40 g/mm, it means that for an
# additional millimeter, the body weight predicted will increase of 40 g.

body_mass_180 = linear_model_flipper_mass(
    flipper_length=180, weight_flipper_length=40, intercept_body_mass=0
)
body_mass_181 = linear_model_flipper_mass(
    flipper_length=181, weight_flipper_length=40, intercept_body_mass=0
)

print(
    f"The body mass for a flipper length of 180 mm is {body_mass_180} g and "
    f"{body_mass_181} g for a flipper length of 181 mm"
)

# %% [markdown]
# We can also see that we have a parameter `intercept_body_mass` in our model.
# this parameter is the intercept of the curve when `x=0`. If the intercept is
# null, then the curve will be passing by the origin:

# %%
weight_flipper_length = 25
intercept_body_mass = 0

flipper_length_range = np.linspace(0, X.max(), num=300)
plot_data_and_model(
    flipper_length_range, weight_flipper_length, intercept_body_mass
)

# %% [markdown]
# Otherwise, it will be the value intercepted:

# %%
weight_flipper_length = 45
intercept_body_mass = -5000

flipper_length_range = np.linspace(0, X.max(), num=300)
plot_data_and_model(
    flipper_length_range, weight_flipper_length, intercept_body_mass
)

# %% [markdown]
# Now, that we understood how our model is inferring data, one should question
# on how to find the best value for the parameters. Indeed, it seems that we
# can have several model which will depend of the choice of parameters:

# %%
_, ax = plt.subplots()
flipper_length_range = np.linspace(X.min(), X.max(), num=300)
for weight, intercept in zip([-40, 45, 90], [15000, -5000, -14000]):
    plot_data_and_model(
        flipper_length_range, weight, intercept, ax=ax,
    )

# %% [markdown]
# To choose a model, we could use a metric indicating how good our model is
# fitting our data.

# %%
from sklearn.metrics import mean_squared_error

for weight, intercept in zip([-40, 45, 90], [15000, -5000, -14000]):
    inferred_body_mass = linear_model_flipper_mass(
        X,
        weight_flipper_length=weight,
        intercept_body_mass=intercept,
    )
    model_error = mean_squared_error(y, inferred_body_mass)
    print(
        f"The following model \n "
        f"{weight:.2f} (g / mm) * flipper length + {intercept:.2f} (g) \n"
        f"has a mean squared error of: {model_error:.2f}"
    )

# %% [markdown]
# Hopefully, this problem can be solved without the need to check every
# potential parameters combinations. Indeed, this problem as a closed-form
# solution (i.e. an equation giving the parameter values) avoiding for any
# brute-force search. This strategy is implemented in scikit-learn.

# %%
from sklearn.linear_model import LinearRegression

linear_regression = LinearRegression()
linear_regression.fit(X, y)

# %% [markdown]
# The instance `linear_regression` will store the parameter values in the
# attribute `coef_` and `intercept_`. We can check which is the optimal model
# found:

# %%
weight_flipper_length = linear_regression.coef_[0]
intercept_body_mass = linear_regression.intercept_

flipper_length_range = np.linspace(X.min(), X.max(), num=300)
plot_data_and_model(
    flipper_length_range, weight_flipper_length, intercept_body_mass
)

inferred_body_mass = linear_regression.predict(X)
model_error = mean_squared_error(y, inferred_body_mass)
print(f"The error of the optimal model is {model_error:.2f}")

# %% [markdown]
# ### What if your data don't have a linear relationship
# Now, we will define a new problem where the feature and the target are not
# linearly linked. For instance, we could defined `x` to be the years of
# experience (normalized) and `y` the salary (normalized). Therefore, the
# problem here would be to infer the salary given the years of experience of
# someone.

# %%

# data generation
# fix the seed for reproduction
rng = np.random.RandomState(0)

n_sample = 100
x_max, x_min = 1.4, -1.4
len_x = (x_max - x_min)
x = rng.rand(n_sample) * len_x - len_x/2
noise = rng.randn(n_sample) * .3
y = x ** 3 - 0.5 * x ** 2 + noise

# plot the data
plt.scatter(x, y,  color='k', s=9)
plt.xlabel('x', size=26)
_ = plt.ylabel('y', size=26)

# %% [markdown]
# ### Exercise 1
#
# In this exercise, you are asked to approximate the target `y` by a linear
# function `f(x)`. i.e. find the best coefficients of the function `f` in order
# to minimize the error.
#
# Then you could compare the mean squared error of your model with the mean
# squared error of a linear model (which shall be the minimal one).


# %%
def f(x):
    w0 = 0  # TODO: update the weight here
    w1 = 0  # TODO: update the weight here
    y_predict = w1 * x + w0
    return y_predict


# plot the slope of f
grid = np.linspace(x_min, x_max, 300)
plt.scatter(x, y, color='k', s=9)
plt.plot(grid, f(grid), linewidth=3)
plt.xlabel("x", size=26)
plt.ylabel("y", size=26)

mse = mean_squared_error(y, f(x))
print(f"Mean squared error = {mse:.2f}")

# %% [markdown]
# ### Solution 1. by fiting a linear regression

# %%
from sklearn import linear_model

linear_regression = linear_model.LinearRegression()
# X should be 2D for sklearn
X = x.reshape((-1, 1))
linear_regression.fit(X, y)

# plot the best slope
y_best = linear_regression.predict(grid.reshape(-1, 1))
plt.plot(grid, y_best, linewidth=3)
plt.scatter(x, y, color="k", s=9)
plt.xlabel("x", size=26)
plt.ylabel("y", size=26)

mse = mean_squared_error(y, linear_regression.predict(X))
print(f"Lowest mean squared error = {mse:.2f}")

# %% [markdown]
# Here the coefficients learnt by `LinearRegression` is the best slope which
# fit the data. We can inspect those coefficients using the attributes of the
# model learnt as follow:

# %%
print(
    f"best coef: w1 = {linear_regression.coef_[0]:.2f}, "
    f"best intercept: w0 = {linear_regression.intercept_:.2f}"
)

# %% [markdown]
# It is important to note that the model learnt will not be able to handle
# the non-linearity linking `x` and `y` since it is beyond the assumption made
# when using a linear model. To obtain a better model, we have mainly 3
# solutions: (i) choose a model that natively can deal with non-linearity,
# (ii) "augment" features by including expert knowledge which can be used by
# the model, or (iii) use a "kernel" to have a locally-based decision function
# instead of a global linear decision function.
#
# Let's illustrate quickly the first point by using a decision tree regressor
# which natively can handle non-linearity.

# %%
from sklearn.tree import DecisionTreeRegressor

tree = DecisionTreeRegressor(max_depth=3).fit(X, y)
y_pred = tree.predict(grid.reshape(-1, 1))

plt.plot(grid, y_pred, linewidth=3)
plt.scatter(x, y, color="k", s=9)
plt.xlabel("x", size=26)
plt.ylabel("y", size=26)

mse = mean_squared_error(y, tree.predict(X))
print(f"Lowest mean squared error = {mse:.2f}")

# %% [markdown]
# In this case, the model can handle the non-linearity. Instead having a model
# which natively can deal with non-linearity, we could modify our data: we
# could create new features, derived from the original features, using some
# expert knowledge. For instance, here we know that we have a cubic and squared
# relationship between `x` and `y` (because we generated the data). Indeed,
# we could create two new features that would add this information in the data.

# %%
X = np.vstack([x, x ** 2, x ** 3]).T

linear_regression.fit(X, y)

grid_augmented = np.vstack([grid, grid ** 2, grid ** 3]).T
y_pred = linear_regression.predict(grid_augmented)

plt.plot(grid, y_pred, linewidth=3)
plt.scatter(x, y, color="k", s=9)
plt.xlabel("x", size=26)
plt.ylabel("y", size=26)

mse = mean_squared_error(y, linear_regression.predict(X))
print(f"Lowest mean squared error = {mse:.2f}")

# %% [markdown]
# We can see that even with a linear model, we overcome the limitation of the
# model by adding the non-linearity component into the design of additional
# features. Here, we created new feature by knowing the way the target was
# generated. In practice, this is usually not the case. Instead, one is usually
# creating interaction between features with different order, at risk of
# creating a model with too much expressivity and wich might overfit. In
# scikit-learn, the `PolynomialFeatures` is a transformer to create such
# feature interactions which we could have used instead of creating new 
# features ourself.
#

# To present the `PolynomialFeatures`, we are going to use a scikit-learn 
# pipeline which will first create the new features and then fit the model.
# We will later comeback to details regarding scikit-learn pipeline.

# %%
from sklearn.pipeline import make_pipeline
from sklearn.preprocessing import PolynomialFeatures

X = x.reshape(-1, 1)

model = make_pipeline(
    PolynomialFeatures(degree=3), LinearRegression()
)
model.fit(X, y)
y_pred = model.predict(grid.reshape(-1, 1))

plt.plot(grid, y_pred, linewidth=3)
plt.scatter(x, y, color="k", s=9)
plt.xlabel("x", size=26)
plt.ylabel("y", size=26)

mse = mean_squared_error(y, model.predict(X))
print(f"Lowest mean squared error = {mse:.2f}")

# %% [markdown]
# Thus, we saw that the `PolynomialFeatures` is actually doing the same
# operation that we did manually above.

# %% [markdown]
# **FIXME: it might be to complex to be introduced here but it seems good in
# the flow. However, we go away from linear model.**
#
# The last possibility to make a linear model more expressive is to use
# "kernel". Instead of learning a weight per feature as we previously
# emphasized, a weight will be assign by sample instead. However, not all
# sample will be used. This is the base of the support vector machine
# algorithm.

# %%
from sklearn.svm import SVR

svr = SVR(kernel="linear").fit(X, y)
y_pred = svr.predict(grid.reshape(-1, 1))

plt.plot(grid, y_pred, linewidth=3)
plt.scatter(x, y, color="k", s=9)
plt.xlabel("x", size=26)
plt.ylabel("y", size=26)

mse = mean_squared_error(y, svr.predict(X))
print(f"Lowest mean squared error = {mse:.2f}")

# %% [markdown]
# The algorithm can be modified such that it can use non-linear kernel. Then,
# it will compute interaction between samples using this non-linear
# interaction.

svr = SVR(kernel="poly", degree=3).fit(X, y)
y_pred = svr.predict(grid.reshape(-1, 1))

plt.plot(grid, y_pred, linewidth=3)
plt.scatter(x, y, color="k", s=9)
plt.xlabel("x", size=26)
plt.ylabel("y", size=26)

mse = mean_squared_error(y, svr.predict(X))
print(f"Lowest mean squared error = {mse:.2f}")

# %% [markdown]
# Therefore, kernel can make a model more expressive.

# %% [markdown]
# ### Linear regression in higher dimension
# In the previous example, we usually used only a single feature. But we
# already shown that we could add new feature to make the model more expressive
# by deriving this new features based on the original feature.
#
# Indeed, we could also use additional features which are decorrelated with the
# original feature and that could help us to predict the target.
#
# We will load a dataset reporting the median house value in California.
# The dataset in made of 8 features regarding demography and geography of the
# location and the aim is to predict the median house price.

# %%
from sklearn.datasets import fetch_california_housing

X, y = fetch_california_housing(as_frame=True, return_X_y=True)
X.head()

# %% [markdown]
# We will compare the score of `LinearRegression` and `Ridge` (which is a
# regularized version of linear regression).
#
# We will evaluate our model using the mean squared error as in the previous
# example. The lower the score, the better.

# %% [markdown]
# Here we will divide our data into a training set and a validation set.
# The validation set will be used to assert the hyper-parameters selection.
# While a testing set should only be used to assert the score of our final
# model.

# %%
from sklearn.model_selection import train_test_split

X_train_valid, X_test, y_train_valid, y_test = train_test_split(
    X, y, random_state=1
)

X_train, X_valid, y_train, y_valid = train_test_split(
    X_train_valid, y_train_valid, random_state=1
)

# %% [markdown]
# Note that in the first example, we did not care about scaling our data to
# keep the original units and have better intuition. However, this is a good
# practice to scale the data such that each feature have a similar standard
# deviation. It will be even more important if the solver used by the model
# is a gradient-descent-based solver.

# %%
from sklearn.preprocessing import StandardScaler

scaler = StandardScaler()
X_train_scaled = scaler.fit(X_train).transform(X_train)
X_valid_scaled = scaler.transform(X_valid)

# %% [markdown]
# Scikit-learn provides several tools to preprocess the data. The
# `StandardScaler` transforms the data such that each feature will have a zero
# mean and a unit standard deviation.
#
# These scikit-learn estimators are known are transformer: they compute some
# statistics and store them when calling `fit`. Using these statistics, they
# transform the data when calling `transform`. Therefore, it is important to
# note that `fit` should only be called on the training data similarly to the
# classifier or regressor.
#
# In the example above, `X_train_scaled` are data scaled after computing the
# mean and standard deviation of each feature considering the training data.
# `X_test_scaled` are data scaled using the mean and standard deviation of each
# feature on the training data.

# %%
linear_regression = LinearRegression()
linear_regression.fit(X_train_scaled, y_train)
y_pred = linear_regression.predict(X_valid_scaled)
print(
    f"Mean squared error on the validation set: "
    f"{mean_squared_error(y_valid, y_pred):.4f}"
)

# %% [markdown]
# Instead of manually transforming the data by calling the transformer,
# scikit-learn provide a `Pipeline` allowing to call a sequence of
# transformer(s) followed by a regressor or a classifier. This pipeline exposed
# the same API than the regressor and classifier and will manage the call to
# `fit` and `transform` for you, avoiding any mistake with data leakage.
#
# We already presented `Pipeline` in the second notebook and we will use it
# here to combine both the scaling and the linear regression.
#
# We will call `make_pipeline()` which will create a `Pipeline` by giving as
# arguments the successive transformations to perform followed by the regressor
# model.
#
# So the two cells above become this new one:

# %%
from sklearn.pipeline import make_pipeline

linear_regression = make_pipeline(StandardScaler(), LinearRegression())

linear_regression.fit(X_train, y_train)
y_pred_valid = linear_regression.predict(X_valid)
linear_regression_score = mean_squared_error(y_valid, y_pred_valid)
y_pred_test = linear_regression.predict(X_test)

print(
    f"Mean squared error on the validation set: "
    f"{mean_squared_error(y_valid, y_pred_valid):.4f}"
)
print(
    f"Mean squared error on the test set: "
    f"{mean_squared_error(y_test, y_pred_test):.4f}"
)

# %% [markdown]
# Now we want to compare this basic `LinearRegression` versus its regularized
# form `Ridge`.
#
# We will tune the parameter alpha and compare it with the `LinearRegression`
# model which is not regularized.

# %%
from sklearn.linear_model import Ridge

ridge = make_pipeline(StandardScaler(), Ridge())

list_alphas = np.logspace(-2, 2.1, num=40)
list_ridge_scores = []
for alpha in list_alphas:
    ridge.set_params(ridge__alpha=alpha)
    ridge.fit(X_train, y_train)
    y_pred = ridge.predict(X_valid)
    list_ridge_scores.append(mean_squared_error(y_valid, y_pred))

plt.plot(
    list_alphas, [linear_regression_score] * len(list_alphas), '--',
    label='LinearRegression',
)
plt.plot(list_alphas, list_ridge_scores, "+-", label='Ridge')
plt.xlabel('alpha (regularization strength)')
plt.ylabel('Mean squared error (lower is better')
_ = plt.legend()

# %% [markdown]
# We see that, just like adding salt in cooking, adding regularization in our
# model could improve its error on the validation set. But too much
# regularization, like too much salt, decrease its performance.
#
# We can see visually that the best alpha should be around 40.

# %%
best_alpha = list_alphas[np.argmin(list_ridge_scores)]
best_alpha

# %% [markdown]
# At the end, we selected this alpha *without* using the testing set ; but 
# instead by extracting a validation set which is a subset of the training
# data. This has been seen in the lesson *basic hyper parameters tuning*.
# We can finally compared the `LinearRegression` model and the best `Ridge`
# model on the testing set.

# %%
print("Linear Regression")
y_pred_test = linear_regression.predict(X_test)
print(
    f"Mean squared error on the test set: "
    f"{mean_squared_error(y_test, y_pred_test):.4f}"
)

print("Ridge Regression")
ridge.set_params(ridge__alpha=alpha)
ridge.fit(X_train, y_train)
y_pred_test = ridge.predict(X_test)
print(
    f"Mean squared error on the test set: "
    f"{mean_squared_error(y_test, y_pred_test):.4f}"
)
# FIXME add explication why Ridge is not better (equivalent) than linear 
# regression here.

# %% [markdown]
# The hyperparameter search could have been made using the `GridSearchCV`
# instead of manually splitting the training data and selecting the best alpha.

# %%
from sklearn.model_selection import GridSearchCV

ridge = GridSearchCV(
    make_pipeline(StandardScaler(), Ridge()),
    param_grid={"ridge__alpha": list_alphas},
)
ridge.fit(X_train_valid, y_train_valid)
print(ridge.best_params_)

# %% [markdown]
# The `GridSearchCV` manage to test all possible given `alpha` value and picked
# up the best one with a cross-validation scheme. We can now compare with
# the `LinearRegression`.

# %%
print("Linear Regression")
linear_regression.fit(X_train_valid, y_train_valid)
y_pred_test = linear_regression.predict(X_test)
print(
    f"Mean squared error on the test set: "
    f"{mean_squared_error(y_test, y_pred_test):.4f}"
)

print("Ridge Regression")
y_pred_test = ridge.predict(X_test)
print(
    f"Mean squared error on the test set: "
    f"{mean_squared_error(y_test, y_pred_test):.4f}"
)

# %% [markdown]
# It is as well interesting to know that several regressors and classifiers
# in scikit-learn are optimized to make this parameter tuning. They usually
# finish with the term "CV" for "Cross Validation" (e.g. `RidgeCV`).
# They are more efficient than making the `GridSearchCV` by hand and you
# should use them instead.
#
# We will repeat the equivalent of the hyper-parameter search but instead of
# using a `GridSearchCV`, we will use `RidgeCV`.

# %%
from sklearn.linear_model import RidgeCV

ridge = make_pipeline(
    StandardScaler(), RidgeCV(alphas=[.1, .5, 1, 5, 10, 50, 100])
)
ridge.fit(X_train_valid, y_train_valid)
ridge[-1].alpha_

# %%
print("Linear Regression")
y_pred_test = linear_regression.predict(X_test)
print(
    f"Mean squared error on the test set: "
    f"{mean_squared_error(y_test, y_pred_test):.4f}"
)

print("Ridge Regression")
y_pred_test = ridge.predict(X_test)
print(
    f"Mean squared error on the test set: "
    f"{mean_squared_error(y_test, y_pred_test):.4f}"
)

# %% [markdown]
<<<<<<< HEAD
# ## 2. Classification
# In regression, we saw that the target to be predicted was a continuous
# variable. In classification, this target will be discrete. (e.g. categorical)
#
# We will go back to our penguin dataset. However, this time we will try to
# predict the penguin species using the culmen information. We will also
# simplify our classification problem by selecting only 2 of the penguin
# species to solve a binary classification problem.
=======
# Note that the best parameter value is changing because the cross-validation
# between the different approach is internally different.

# %% [markdown]
# ## 2. Classification: Logistic regresion
# We will load the "adult census" dataset, already used in previous notebook.
# We have to predict either a person earn more than $50k per year or not.
>>>>>>> 7adab63b

# %%
data = pd.read_csv("../datasets/penguins.csv")

# select the features of interest
culmen_columns = ["Culmen Length (mm)", "Culmen Depth (mm)"]
target_column = "Species"

data = data[culmen_columns + [target_column]]
data[target_column] = data[target_column].str.split().str[0]
data = data[data[target_column].apply(lambda x: x in ("Adelie", "Chinstrap"))]
data = data.dropna()

# %% [markdown]
# We can quickly start by visualizing the feature distribution by class

# %%
_ = sns.pairplot(data=data, hue="Species")

# %% [markdown]
# So we can observe, that we have quite a simple problem. When the culmen
# length increase, the probability to be a Chinstrap penguin is closer to 1.
# However, the culmen length does not help at predicting the penguin specie.
#
# For the later model fitting, we will separate the target from the data and
# we will create a training and a testing set.

# %%
from sklearn.model_selection import train_test_split

X, y = data[culmen_columns], data[target_column]
X_train, X_test, y_train, y_test = train_test_split(
    X, y, stratify=y, random_state=0,
)

# %% [markdown]
# To visualize the separation found by our classifier, we will define an helper
# function `plot_decision_function` . In short, this function will fit our classifier and
# plot the edge of the decision function, where the probability to be an Adelie or
# Chinstrap will be equal (p=0.5).


# %%
def plot_decision_function(X, y, clf, title="auto", ax=None):
    """Plot the boundary of the decision function of a classifier."""
    from sklearn.preprocessing import LabelEncoder

    clf.fit(X, y)

    # create a grid to evaluate all possible samples
    plot_step = 0.02
    feature_0_min, feature_0_max = (
        X.iloc[:, 0].min() - 1,
        X.iloc[:, 0].max() + 1,
    )
    feature_1_min, feature_1_max = (
        X.iloc[:, 1].min() - 1,
        X.iloc[:, 1].max() + 1,
    )
    xx, yy = np.meshgrid(
        np.arange(feature_0_min, feature_0_max, plot_step),
        np.arange(feature_1_min, feature_1_max, plot_step),
    )

    # compute the associated prediction
    Z = clf.predict(np.c_[xx.ravel(), yy.ravel()])
    Z = LabelEncoder().fit_transform(Z)
    Z = Z.reshape(xx.shape)

    # make the plot of the boundary and the data samples
    if ax is None:
        _, ax = plt.subplots()
    ax.contourf(xx, yy, Z, alpha=0.4)
    sns.scatterplot(
        data=pd.concat([X, y], axis=1),
        x=X.columns[0],
        y=X.columns[1],
        hue=y.name,
        ax=ax,
    )
    if title == "auto":
        C = clf[-1].C if hasattr(clf[-1], "C") else clf[-1].C_
        ax.set_title(f"C={C}\n with coef={clf[-1].coef_[0]}")
    else:
        ax.set_title(title)


# %% [markdown]
# ### Un-penalized logistic regression
#
# The linear regression that we previously saw will predict a continuous
# output. When the target is a binary outcome, one can use the logistic
# function to model the probability. This model is known as logistic
# regression.
#
# Scikit-learn provides the class `LogisticRegression` which implement this
# algorithm.

# %%
from sklearn.linear_model import LogisticRegression

logistic_regression = make_pipeline(
    StandardScaler(), LogisticRegression(penalty="none")
)
plot_decision_function(X_train, y_train, logistic_regression)

# %% [markdown]
# Thus, we see that our decision function is represented by a line separating
# the 2 classes. Since the line is oblique, it means that we used a
# combination of both features:

# %%
print(logistic_regression[-1].coef_)

# %% [markdown]
# Indeed, both coefficients are non-null.
#
# ### Apply some regularization when fitting the logistic model
#
# The `LogisticRegression` model
# allows to apply regularization via the parameter `C`. It would be equivalent
# to shift from `LinearRegression` to `Ridge`. On the contrary to `Ridge`, the
# `C` parameter is the inverse of the regularization strength: a smaller `C`
# will lead to a more regularized model. We can check the effect of
# regularization on our model:

# %%
_, axs = plt.subplots(ncols=3, figsize=(12, 4))

for ax, C in zip(axs, [0.02, 0.1, 1]):
    logistic_regression = make_pipeline(
        StandardScaler(), LogisticRegression(C=C)
    )
    plot_decision_function(
        X_train, y_train, logistic_regression, ax=ax,
    )

# %% [markdown]
# A more regularized model will make the coefficients tend to 0. Since one of
# the feature is considered less important when fitting the model (lower
# coefficient magnitude), only one of the feature will be used when C is small.
# This feature is the culmen length which is in line with our first insight
# that we found when plotting the marginal feature probabilities.
#
# Just like the `ridgeCV` class which automatically find the optimal `alpha`, 
# one can use `LogisticRegressionCV` to find the best `C` on the training data.

# %%
from sklearn.linear_model import LogisticRegressionCV

logistic_regression = make_pipeline(
    StandardScaler(), LogisticRegressionCV(Cs=[0.01, 0.1, 1, 10])
)
plot_decision_function(X_train, y_train, logistic_regression)

# %% [markdown]
# ### Beyond linear separation
#
# As we saw in regression, the linear classification model expects the data
# to be linearly separable. When this assumption does not hold, the model
# is not enough expressive to properly fit the data. One need to apply the same
# tricks than in regression: feature augmentation (using expert-knowledge
# potentially) or using method based on kernel.
#
# We will provide examples where we will use a kernel support vector machine
# to make classification on some toy-dataset where it is impossible to find a perfect linear
# separation

# %%
from sklearn.datasets import (
    make_moons, make_classification, make_gaussian_quantiles,
)

X_moons, y_moons = make_moons(n_samples=500, noise=.13, random_state=42)
X_class, y_class = make_classification(
    n_samples=500, n_features=2, n_redundant=0, n_informative=2,
    random_state=2,
)
X_gauss, y_gauss = make_gaussian_quantiles(
    n_samples=50, n_features=2, n_classes=2, random_state=42,
)

datasets = [
    [pd.DataFrame(X_moons, columns=["Feature #0", "Feature #1"]),
     pd.Series(y_moons, name="class")],
    [pd.DataFrame(X_class, columns=["Feature #0", "Feature #1"]),
     pd.Series(y_class, name="class")],
    [pd.DataFrame(X_gauss, columns=["Feature #0", "Feature #1"]),
     pd.Series(y_gauss, name="class")],
]

# %%
from sklearn.svm import SVC

_, axs = plt.subplots(ncols=3, nrows=2, figsize=(12, 9))

linear_model = make_pipeline(StandardScaler(), SVC(kernel="linear"))
kernel_model = make_pipeline(StandardScaler(), SVC(kernel="rbf"))

for ax, (X, y) in zip(axs[0], datasets):
    plot_decision_function(X, y, linear_model, title="Linear kernel", ax=ax)
for ax, (X, y) in zip(axs[1], datasets):
    plot_decision_function(X, y, kernel_model, title="RBF kernel", ax=ax)

# %% [markdown]
# We see that the $R^2$ score decrease on each dataset, so we can say that each
# dataset is "less linearly separable" than the previous one.

# %% [markdown]
# # Main take away
#
# - `LinearRegression` find the best slope which minimize the mean squared
#   error on the train set
# - `Ridge` could be better on the test set, thanks to its regularization
# - `RidgeCV` and `LogisiticRegressionCV` find the best relugarization thanks
#   to cross validation on the training data
# - `pipeline` can be used to combinate a scaler and a model
# - If the data are not linearly separable, we shall use a more complex model
#   or use feature augmentation
#

# %%<|MERGE_RESOLUTION|>--- conflicted
+++ resolved
@@ -718,7 +718,10 @@
 )
 
 # %% [markdown]
-<<<<<<< HEAD
+# Note that the best parameter value is changing because the cross-validation
+# between the different approach is internally different.
+
+# %% [markdown]
 # ## 2. Classification
 # In regression, we saw that the target to be predicted was a continuous
 # variable. In classification, this target will be discrete. (e.g. categorical)
@@ -727,15 +730,6 @@
 # predict the penguin species using the culmen information. We will also
 # simplify our classification problem by selecting only 2 of the penguin
 # species to solve a binary classification problem.
-=======
-# Note that the best parameter value is changing because the cross-validation
-# between the different approach is internally different.
-
-# %% [markdown]
-# ## 2. Classification: Logistic regresion
-# We will load the "adult census" dataset, already used in previous notebook.
-# We have to predict either a person earn more than $50k per year or not.
->>>>>>> 7adab63b
 
 # %%
 data = pd.read_csv("../datasets/penguins.csv")
