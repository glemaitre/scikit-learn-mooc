# %% [markdown]
# # Nested cross-validation
#
# In this notebook, we show a pattern called **nested cross-validation** which
# should be used when you want to both evaluate a model and tune the
# model's hyperparameters.
#
<<<<<<< HEAD
# Cross-validation is a powerful tool to evaluate the performance of a model.
# It is also used to select the best model from a pool of models. This pool of
# models can be the same family of predictor but with different parameters. In
# this case, we call this procedure **hyperparameters tuning**.
=======
# Cross-validation is a powerful tool to evaluate the statistical performance
# of a model. It is also used to select the best model from a pool of models.
# This pool of models can be the same family of predictor but with different
# parameters. In this case, we call this procedure **fine-tuning** the model
# hyperparameters.
>>>>>>> 006c7083
#
# We could also imagine that we would like to choose among heterogeneous models
# that will similarly use the cross-validation.
#
# Before we go into details regarding the nested cross-validation, we will
# first recall the pattern used to fine tune a model's hyperparameters.
#
# Let's load the breast cancer dataset.

# %%
from sklearn.datasets import load_breast_cancer

data, target = load_breast_cancer(return_X_y=True)

# %% [markdown]
# Now, we'll make a minimal example using the utility `GridSearchCV` to find
# the best parameters via cross-validation.

# %%
from sklearn.model_selection import GridSearchCV
from sklearn.svm import SVC

param_grid = {"C": [0.1, 1, 10], "gamma": [.01, .1]}
model_to_tune = SVC()

search = GridSearchCV(estimator=model_to_tune, param_grid=param_grid,
                      n_jobs=-1)
search.fit(data, target)

# %% [markdown]
# We recall that `GridSearchCV` will train a model with some specific parameter
# on a training set and evaluate it on testing. However, this evaluation is
# done via cross-validation using the `cv` parameter. This procedure is
# repeated for all possible combinations of parameters given in `param_grid`.
#
# The attribute `best_params_` will give us the best set of parameters that
# maximize the mean score on the internal test sets.

# %%
print(f"The best parameter found are: {search.best_params_}")

# %% [markdown]
# We can now show the mean score obtained using the parameter `best_score_`.

# %%
print(f"The mean score in CV is: {search.best_score_:.3f}")

# %% [markdown]
# At this stage, one should be extremely careful using this score. The
# misinterpretation would be the following: since the score was computed on a
# test set, it could be considered our model's testing score.
#
# However, we should not forget that we used this score to pick-up the best
# model. It means that we used knowledge from the test set (i.e. test score) to
# decide our model's training parameter.
#
# Thus, this score is not a reasonable estimate of our testing error.
# Indeed, we can show that it will be too optimistic in practice. The good way
# is to use a "nested" cross-validation. We will use an inner cross-validation
# corresponding to the previous procedure shown to optimize the
# hyperparameters. We will also include this procedure within an outer
# cross-validation, which will be used to estimate the testing error of
# our tuned model.
#
# In this case, our inner cross-validation will always get the training set of
# the outer cross-validation, making it possible to compute the testing
# score on a completely independent set.
#
# We will show below how we can create such nested cross-validation and obtain
# the testing score.

# %%
from sklearn.model_selection import cross_val_score, KFold

# Declare the inner and outer cross-validation
inner_cv = KFold(n_splits=4, shuffle=True, random_state=0)
outer_cv = KFold(n_splits=4, shuffle=True, random_state=0)

# Inner cross-validation for parameter search
model = GridSearchCV(
    estimator=model_to_tune, param_grid=param_grid, cv=inner_cv, n_jobs=-1)

# Outer cross-validation to compute the testing score
test_score = cross_val_score(model, data, target, cv=outer_cv, n_jobs=-1)
print(f"The mean score using nested cross-validation is: "
      f"{test_score.mean():.3f} +/- {test_score.std():.3f}")

# %% [markdown]
# In the example above, the reported score is more trustful and should be close
# to production's expected statistical performance.
#
# We will illustrate the difference between the nested and non-nested
# cross-validation scores to show that the latter one will be too optimistic in
# practice. In this regard, we will repeat several time the experiment and
# shuffle the data differently. Besides, we will store the score obtain with
# and without the nested cross-validation.

# %%
test_score_not_nested = []
test_score_nested = []

N_TRIALS = 20
for i in range(N_TRIALS):
    inner_cv = KFold(n_splits=4, shuffle=True, random_state=i)
    outer_cv = KFold(n_splits=4, shuffle=True, random_state=i)

    # Non_nested parameter search and scoring
    model = GridSearchCV(estimator=model_to_tune, param_grid=param_grid,
                         cv=inner_cv, n_jobs=-1)
    model.fit(data, target)
    test_score_not_nested.append(model.best_score_)

    # Nested CV with parameter optimization
    test_score = cross_val_score(model, data, target, cv=outer_cv, n_jobs=-1)
    test_score_nested.append(test_score.mean())

# %% [markdown]
# We can merge the data together and make a box plot of the two strategies.

# %%
import pandas as pd

all_scores = {
    "Not nested CV": test_score_not_nested,
    "Nested CV": test_score_nested,
}
all_scores = pd.DataFrame(all_scores)

# %%
import seaborn as sns
sns.set_context("talk")
# Define the style of the box style
boxplot_property = {
    "vert": False, "whis": 100, "patch_artist": True, "widths": 0.3,
    "boxprops": dict(linewidth=3, color='black', alpha=0.9),
    "medianprops": dict(linewidth=2.5, color='black', alpha=0.9),
    "whiskerprops": dict(linewidth=3, color='black', alpha=0.9),
    "capprops": dict(linewidth=3, color='black', alpha=0.9),
}


ax = all_scores.plot.box(**boxplot_property)
ax.set_xlabel("Accuracy")
_ = ax.set_title("Comparison of mean accuracy obtained on the test sets with\n"
                 "and without nested cross-validation")

# %% [markdown]
# We observe that the model's statistical performance with the nested
# cross-validation is not as good as the non-nested cross-validation.
#
# As a conclusion, when optimizing parts of the machine learning pipeline (e.g.
# hyperparameter, transform, etc.), one needs to use nested cross-validation to
# evaluate the statistical performance of the predictive model. Otherwise, the
# results obtained without nested cross-validation are over-optimistic.<|MERGE_RESOLUTION|>--- conflicted
+++ resolved
@@ -5,18 +5,10 @@
 # should be used when you want to both evaluate a model and tune the
 # model's hyperparameters.
 #
-<<<<<<< HEAD
-# Cross-validation is a powerful tool to evaluate the performance of a model.
-# It is also used to select the best model from a pool of models. This pool of
-# models can be the same family of predictor but with different parameters. In
-# this case, we call this procedure **hyperparameters tuning**.
-=======
 # Cross-validation is a powerful tool to evaluate the statistical performance
 # of a model. It is also used to select the best model from a pool of models.
 # This pool of models can be the same family of predictor but with different
-# parameters. In this case, we call this procedure **fine-tuning** the model
-# hyperparameters.
->>>>>>> 006c7083
+# parameters. In this case, we call this procedure **hyperparameters tuning**.
 #
 # We could also imagine that we would like to choose among heterogeneous models
 # that will similarly use the cross-validation.
